--- conflicted
+++ resolved
@@ -9,11 +9,8 @@
 # OBTAINING SOFTWARE
 - Access Time measurement software available at:  https://github.com/usnistgov/accessTime
 - Microcontroller firmware available at:  https://github.com/usnistgov/MCV-QoE-firmware
-<<<<<<< HEAD
 - MCV QoE GUI software available at : https://github.com/usnistgov/mcvqoe
 - Core MCV QoE library available at : https://github.com/usnistgov/mcvqoe-base
-=======
->>>>>>> f28e4887
 
 # OBTAINING PAPERS
 - Start-of-word correction paper available at: https://doi.org/10.6028/NIST.TN.2166
@@ -29,29 +26,9 @@
 - 1 computer able to run Python 3.6 or newer
 - 1 audio interface
 - 2 communications devices for testing
-<<<<<<< HEAD
 - QoE box for connecting radios to
 - cables to connect test devices to QoE box
 - Audio cables to connect QoE box to audio interface
-=======
-- cables to connect test devices to audio interfaces
-- 1 microcontroller with daughter board
-- transformers
-
-**Additional details, reference the paper linked above.**
-
-# SOFTWARE REQUIREMENTS
-- MATLAB R2018a or newer with the following toolboxes:
-	- Audio System Toolbox (Audio Toolbox on R2019a and newer)
-	- Signal Processing Toolbox
-- R version 3.5.X or newer
-    - RStudio (recommended)
-	- ggplot2, minpack.lm packages (will install on accessTime package install)
-    - devtool package (must be installed via `install.packages("devtools")` )
-	- Rtools, required to build package. Download here: https://cran.r-project.org/bin/windows/Rtools/
-
-**Additional requirement information can be found in the papers.**	
->>>>>>> f28e4887
 
 # RUNNING MEASUREMENT SOFTWARE
 
@@ -60,14 +37,10 @@
 # Post Processing
 
 # Calculating Access Time and Uncertainty
-<<<<<<< HEAD
 
-If access time is run through the GUI, the user will be guided through the process of calculating access time. Otherwise 
-=======
-The code to calculate access time values and their associated uncertainties is in the folder accessTime, as an R package. The package can be installed via the following command in the R console: `devtools::install_git(url="git://github.com/usnistgov/accessTime", subdir = "accessTime")`.
+If access time is run through the GUI, the user will be guided through the process of calculating access time. Otherwise the code to calculate access time values and their associated uncertainties is in the folder accessTime, as an R package. The package can be installed via the following command in the R console: `devtools::install_git(url="git://github.com/usnistgov/accessTime", subdir = "accessTime")`.
 
 Detailed documentation, with examples, is built into the R package. An index containing all documentation files as well as the description file can be found via the following command in the R console, after the package has been installed: `help(package="accessTime")`
->>>>>>> f28e4887
 
 # Microcontroller Code
 The code, as well as additional instructions, for the radio interface microcontroller is located:  <https://doi.org/10.18434/M32086>. 

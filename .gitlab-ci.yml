
stages:
  - build
  - test
  - deploy

build:
  stage: build
  needs: []
  script:
    - python --version > py-ver.log
    - pip install wheel
    - python setup.py sdist bdist_wheel > package.log 
    - pip install --log pip.log --find-links ./dist/ mcvqoe-nist sphinx numpydoc > install.log 
  artifacts:
      when: always
      paths:
        - package.log
        - py-ver.log
        - install.log
        - pip.log
        - dist/*.whl
        - mcvqoe/version.py

test-math:
  stage: test
  script:
<<<<<<< HEAD
    - python -m venv test-env > env.log
    - test-env/bin/pip install --log pip.log --find-links ./dist/ mcvqoe-nist unittest-xml-reporting > install.log 
  artifacts:
      when: always
      paths:
        - pip.log
        - env.log
        - install.log
        - test-env/*
=======
    - python tests/test_math.py
>>>>>>> 6a4a8041

test-log:
  stage: test
  script:
    - python tests/test_log.py
      
test-sim:
  stage: test
  script:
    - python tests/sim_test.py
      
test-testCpy:
  stage: test
  script:
    - python tests/test_testCpy.py
      
pages:
  stage: deploy
  script:
    - sphinx-build -b html ./docs/source/ public
  only:
    - develop
    - sphinx
  artifacts:
<<<<<<< HEAD
      when: always
      paths:
        - mathtest.log
        - math-tests.xml
      reports:
        junit: math-tests.xml
=======
    paths:
      - public
>>>>>>> 6a4a8041
<|MERGE_RESOLUTION|>--- conflicted
+++ resolved
@@ -11,7 +11,7 @@
     - python --version > py-ver.log
     - pip install wheel
     - python setup.py sdist bdist_wheel > package.log 
-    - pip install --log pip.log --find-links ./dist/ mcvqoe-nist sphinx numpydoc > install.log 
+    - pip install --log pip.log --find-links ./dist/ mcvqoe-nist sphinx numpydoc unittest-xml-reporting > install.log 
   artifacts:
       when: always
       paths:
@@ -25,19 +25,7 @@
 test-math:
   stage: test
   script:
-<<<<<<< HEAD
-    - python -m venv test-env > env.log
-    - test-env/bin/pip install --log pip.log --find-links ./dist/ mcvqoe-nist unittest-xml-reporting > install.log 
-  artifacts:
-      when: always
-      paths:
-        - pip.log
-        - env.log
-        - install.log
-        - test-env/*
-=======
     - python tests/test_math.py
->>>>>>> 6a4a8041
 
 test-log:
   stage: test
@@ -62,14 +50,5 @@
     - develop
     - sphinx
   artifacts:
-<<<<<<< HEAD
-      when: always
-      paths:
-        - mathtest.log
-        - math-tests.xml
-      reports:
-        junit: math-tests.xml
-=======
     paths:
-      - public
->>>>>>> 6a4a8041
+      - public
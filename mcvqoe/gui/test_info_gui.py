import datetime
import os
import sys
import tkinter as tk
from tkinter import scrolledtext

import pkg_resources


class TestInfoGui(tk.Tk):
    """
    Class to show a gui to get information on a test.

    This class shows a GUI where the user can input parameters for a test. The
    test info defaults are logged to a file so that, when running multiple
    similar tests, some time can be saved.

    Attributes
    ----------
    defaults_file : str, default="test-type.txt"
        the file where defaults will be read/stored
    chk_audio_function : function, default=None
        The function to call when the check audio button is pressed. If this is
        None, no check audo button is used.
    outdir : str, default=''
        directory to write defaults_file in
    write_test_info : bool
        if true defaults will be written to the `defaults_file` after submit is
        pressed in the GUI. otherwise no notes will be written.
    info_in : dict
        Dictionary of info that will be used for GUI defaults
    test_info : dict
        Dictionary of info from the user, containing test info.

    See Also
    --------
    post_test : Connivance function for TestInfoGui.
    PostTestGui : GUI for post test notes.

    Examples
    --------
    get test notes from the user

    >>> gui=TestInfoGui()
    >>> test_info=gui.show()
    >>> print(test_info)
    """

    def __init__(
        self,
        defaults_file="test-type.txt",
        chk_audio_function=None,
        outdir="",
        write_test_info=True,
        *args,
        **kwargs,
    ):
        tk.Tk.__init__(self, *args, **kwargs)
        """
        Class to show a gui to get information on a test.

        Parameters
        ----------
        defaults_file : str, default="test-type.txt"
            the file where defaults will be read/stored
        chk_audio_function : function, default=None
            The function to call when the check audio button is pressed. If this is
            None, no check audo button is used.
        outdir : str, default=''
            directory to write defaults_file in
        write_test_info : bool, default=True
            if true defaults will be written to the `defaults_file` after submit is
            pressed in the GUI. otherwise no notes will be written.
        """

        self.defaults_name = os.path.join(outdir, defaults_file)
        self.load_settings(self.defaults_name)
        self.chk_audio_function = chk_audio_function
        self.write_test_info = write_test_info

        # Show MCV logo
        img_file = pkg_resources.resource_filename("mcvqoe", "gui/MCV-sm.png")
        self.tk.call("wm", "iconphoto", self._w, tk.PhotoImage(file=img_file))

    def load_settings(self, fname):
        """
        Load test info defaults from a file.

        Parameters
        ----------
        fname : str
            Full path of the file to read.
        """
        self.info_in = {}

        if fname:
            # --------------------[Obtain Previous Test info]--------------------
            try:
                with open(fname, "r") as prev_test:
                    self.info_in["test_type"] = prev_test.readline().split('"')[1]
                    self.info_in["tx_dev"] = prev_test.readline().split('"')[1]
                    self.info_in["rx_dev"] = prev_test.readline().split('"')[1]
                    self.info_in["system"] = prev_test.readline().split('"')[1]
                    self.info_in["test_loc"] = prev_test.readline().split('"')[1]
            except FileNotFoundError:
<<<<<<< HEAD
                self.info_in['test_type'] = ""
                self.info_in['tx_dev'] = ""
                self.info_in['rx_dev'] = ""
                self.info_in['system'] = ""
                self.info_in['test_loc'] = ""
            #dummy value for pre test notes, not saved in file
            self.info_in['Pre Test Notes']=""
            
             
=======
                self.info_in["test_type"] = ""
                self.info_in["tx_dev"] = ""
                self.info_in["rx_dev"] = ""
                self.info_in["system"] = ""
                self.info_in["test_loc"] = ""

>>>>>>> 72a9b1cf
    def show(self):
        """
        Populate window and wait for user input.

        Returns
        -------
        dict
            Dictionary with "Post Test Notes" or "Error Notes".
        """
        # Window creation
        self.title("Test Information")

        # End the program if the window is exited out
        self.protocol("WM_DELETE_WINDOW", self._cancel_action)

        # Test type prompt
        l1 = tk.Label(self, text="Test Type")
        l1.grid(row=0, column=0, padx=10, pady=5, sticky=tk.W)

        self.test_type_edit = tk.Entry(self, bd=2, width=50)
        self.test_type_edit.insert(tk.END, "")
        self.test_type_edit.insert(0, self.info_in["test_type"])
        self.test_type_edit.grid(row=1, column=0, padx=10, pady=5, sticky=tk.W)
        self.test_type_edit.focus()

        # Transmit device prompt
        l2 = tk.Label(self, text="Transmit Device")
        l2.grid(row=2, column=0, padx=10, pady=5, sticky=tk.W)
        self.tx_dev_edit = tk.Entry(self, bd=2)
        self.tx_dev_edit.insert(0, self.info_in["tx_dev"])
        self.tx_dev_edit.grid(row=3, column=0, padx=10, pady=5, sticky=tk.W)

        # Receive device prompt
        l3 = tk.Label(self, text="Receive Device")
        l3.grid(row=4, column=0, padx=10, pady=5, sticky=tk.W)
        self.rx_dev_edit = tk.Entry(self, bd=2)
        self.rx_dev_edit.insert(0, self.info_in["rx_dev"])
        self.rx_dev_edit.grid(row=5, column=0, padx=10, pady=5, sticky=tk.W)

        # System prompt
        l4 = tk.Label(self, text="System")
        l4.grid(row=6, column=0, padx=10, pady=5, sticky=tk.W)
        self.system_edit = tk.Entry(self, bd=2, width=60)
        self.system_edit.insert(0, self.info_in["system"])
        self.system_edit.grid(row=7, column=0, padx=10, pady=5, sticky=tk.W)

        # Test location prompt
        l5 = tk.Label(self, text="Test Location")
        l5.grid(row=8, column=0, padx=10, pady=5, sticky=tk.W)

        self.test_loc_edit = tk.Entry(self, bd=2, width=100)
        self.test_loc_edit.insert(0, self.info_in["test_loc"])
        self.test_loc_edit.grid(row=9, column=0, padx=10, pady=5, sticky=tk.W)

        # Pre-test notes prompt
        l6 = tk.Label(self, text="Please enter notes on pre-test conditions")
        l6.grid(row=10, column=0, padx=10, pady=5, sticky=tk.W)
<<<<<<< HEAD
        self.pre_notes_edit = scrolledtext.ScrolledText(self, bd=2, width=100, height=15)
        self.pre_notes_edit.insert(tk.INSERT,self.info_in['Pre Test Notes'])
=======
        self.pre_notes_edit = scrolledtext.ScrolledText(
            self, bd=2, width=100, height=15
        )
>>>>>>> 72a9b1cf
        self.pre_notes_edit.grid(row=11, column=0, padx=10, pady=5, sticky=tk.W)

        # 'Submit', 'Test', and 'Cancel' buttons
        button_frame = tk.Frame(self)
        button_frame.grid(row=12, column=1, sticky=tk.E)

        exit_frame = tk.Frame(self)
        exit_frame.grid(row=12, column=0, sticky=tk.W)

        if self.chk_audio_function is not None:
            button = tk.Button(
                exit_frame, text="Check Audio", command=self.chk_audio_function
            )
            button.grid(row=0, column=0, padx=10, pady=10)

        button = tk.Button(button_frame, text="Submit", command=self._submit_action)
        button.grid(row=0, column=0, padx=10, pady=10)

        button = tk.Button(button_frame, text="Cancel", command=self._cancel_action)
        button.grid(row=0, column=1, padx=10, pady=10)

        # Run Tkinter window
        self.mainloop()

        if (
            self.test_info is not None
            and self.defaults_name is not None
            and self.write_test_info
        ):
            # --------------------[Print Test Type and Test Notes]----------------------

            # Print info to screen
            print("\nTest type: %s\n" % self.test_info["Test Type"], flush=True)
            print("Pre test notes:\n%s" % self.test_info["Pre Test Notes"], flush=True)

            # Write info to .txt file
            with open(self.defaults_name, "w") as file:
                file.write('Test Type : "%s"\n' % self.test_info["Test Type"])
                file.write('Tx Device : "%s"\n' % self.test_info["Tx Device"])
                file.write('Rx Device : "%s"\n' % self.test_info["Rx Device"])
                file.write('System    : "%s"\n' % self.test_info["System"])
                file.write('Test Loc  : "%s"\n' % self.test_info["Test Loc"])

        # can't seem to find documentation on this but, it fixes the following:
        # Tcl_AsyncDelete: async handler deleted by the wrong thread
        self.quit()

        return self.test_info

    def _submit_action(self):
        """
        Collect user input from Tkinter input window.
        """
        self.test_info = {
            "Test Type": self.test_type_edit.get(),
            "Tx Device": self.tx_dev_edit.get(),
            "Rx Device": self.rx_dev_edit.get(),
            "System": self.system_edit.get(),
            "Test Loc": self.test_loc_edit.get(),
            "Pre Test Notes": self.pre_notes_edit.get(1.0, tk.END),
        }
        # Delete window
        self.destroy()

    def _cancel_action(self):

        # signal cancel by setting test_info to None
        self.test_info = None

        self.destroy()


class PostTestGui(tk.Tk):
    """
    Class to show a gui to get notes after a test is complete.

    This class is used to show a GUI to the user on completion of a test to get
    any information about how the test went. If an error has been encountered
    during the test this is displayed in the gui and "Error Notes" are collected.
    Otherwise "Post Test Notes" are collected.

    Attributes
    ----------
    err : Exception
        If an exception is being handled, the exception, otherwise None.

    See Also
    --------
    post_test : Convenience function for PostTestGui.
    TestInfoGui : GUI to gather test info.

    Examples
    --------
    Get post test notes from user

    >>> gui=PostTestGui()
    >>> notes=gui.show()
    >>> print(notes)
    """

    def __init__(self, err, *args, **kwargs):
        """
        Class to show a gui to get notes after a test is complete

        Parameters
        ----------
        err :
            If an exception is being handled, the exception, otherwise None.
        """

        tk.Tk.__init__(self, *args, **kwargs)

        # error info, this will be used for the user prompt and to determine what
        # kind of notes we will create
        self.err = err

        # Show MCV logo
        img_file = pkg_resources.resource_filename("mcvqoe", "gui/MCV-sm.png")
        self.tk.call("wm", "iconphoto", self._w, tk.PhotoImage(file=img_file))

    def show(self):
        """
        Populate window and wait for user input.

        Returns
        -------
        dict
            Dictionary with "Post Test Notes" or "Error Notes".
        """

        # ------------------------------[Setup GUI]------------------------------

        self.title("Test Information")
        self.after(1, self.focus_force())

        # Prevent error if user exits
        self.protocol("WM_DELETE_WINDOW", self._collect_notes)

        # Pre-test notes prompt
        if self.err:
            label = tk.Label(
                self,
                text=f'An "{self.err.__name__}" was encountered. Please enter notes on test conditions',
            )
        else:
            label = tk.Label(self, text="Please enter post-test notes")
        label.grid(row=0, column=0, padx=10, pady=5, sticky=tk.W)

        self.notes_edit = scrolledtext.ScrolledText(self, bd=2, width=100, height=15)
        self.notes_edit.grid(row=1, column=0, padx=10, pady=5)
        self.notes_edit.focus()

        # 'Submit' and 'Cancel' buttons
        button_frame = tk.Frame(self)
        button_frame.grid(row=2, column=0, sticky=tk.E)

        button = tk.Button(button_frame, text="Submit", command=self._collect_notes)
        button.grid(row=0, column=0, padx=10, pady=10)

        button = tk.Button(button_frame, text="Cancel", command=self._cancel_action)
        button.grid(row=0, column=1, padx=10, pady=10)

        # Run Tkinter window
        self.mainloop()

        # can't seem to find documentation on this but, it fixes the following:
        # Tcl_AsyncDelete: async handler deleted by the wrong thread
        self.quit()

        if self.err:
            return {"Error Notes": self.notes}
        else:
            return {"Post Test Notes": self.notes}

    def _collect_notes(self):
        """Collect user's post-test notes."""

        self.notes = self.notes_edit.get(1.0, tk.END)

        # Delete window
        self.destroy()

    def _cancel_action(self):
        """
        Helper function for when cancel is pressed.
        """

        # set notes to empty
        self.notes = ""
        # destroy window
        self.destroy()


def post_test(error_only=False):
    """
    Convenience function for PostTestGui.

    This function creates a PostTestGui, calls the show method and returns the
    info dict.

    Parameters
    ----------
    error_only : bool, default=False
        If true will only show a dialog if an error occurred.

    Returns
    -------
    dict
        Dictionary with "Post Test Notes" or "Error Notes".
    """

    # get current error status, will be None if we are not handling an error
    error = sys.exc_info()[0]

    # check if there is no error and we should only show on error
    if (not error) and error_only:
        # nothing to do, bye!
        return {}

    # make a gui object
    gui = PostTestGui(error)

    # show things and return notes
    return gui.show()


def pretest(outdir="", check_function=None):
    """
    Convenience function for TestInfoGui.

    This function creates a TestInfoGui, calls the show method and returns test
    info. If no test info is given this function will call sys.exit.

    Parameters
    ----------
    outdir : str
        The directory to write test defaults to.
    check_function : function
        Function to call to check audio.

    Returns
    -------
    dict
        A dictionary of test info.
    """
    gui = TestInfoGui(chk_audio_function=check_function)

    test_info = gui.show()

    # check if the user canceled
    if test_info is None:
        print(f"\n\tExited by user")
        sys.exit(1)

    return test_info<|MERGE_RESOLUTION|>--- conflicted
+++ resolved
@@ -103,24 +103,14 @@
                     self.info_in["system"] = prev_test.readline().split('"')[1]
                     self.info_in["test_loc"] = prev_test.readline().split('"')[1]
             except FileNotFoundError:
-<<<<<<< HEAD
-                self.info_in['test_type'] = ""
-                self.info_in['tx_dev'] = ""
-                self.info_in['rx_dev'] = ""
-                self.info_in['system'] = ""
-                self.info_in['test_loc'] = ""
-            #dummy value for pre test notes, not saved in file
-            self.info_in['Pre Test Notes']=""
-            
-             
-=======
                 self.info_in["test_type"] = ""
                 self.info_in["tx_dev"] = ""
                 self.info_in["rx_dev"] = ""
                 self.info_in["system"] = ""
                 self.info_in["test_loc"] = ""
-
->>>>>>> 72a9b1cf
+            # dummy value for pre test notes, not saved in file
+            self.info_in["Pre Test Notes"] = ""
+
     def show(self):
         """
         Populate window and wait for user input.
@@ -178,14 +168,8 @@
         # Pre-test notes prompt
         l6 = tk.Label(self, text="Please enter notes on pre-test conditions")
         l6.grid(row=10, column=0, padx=10, pady=5, sticky=tk.W)
-<<<<<<< HEAD
         self.pre_notes_edit = scrolledtext.ScrolledText(self, bd=2, width=100, height=15)
-        self.pre_notes_edit.insert(tk.INSERT,self.info_in['Pre Test Notes'])
-=======
-        self.pre_notes_edit = scrolledtext.ScrolledText(
-            self, bd=2, width=100, height=15
-        )
->>>>>>> 72a9b1cf
+        self.pre_notes_edit.insert(tk.INSERT, self.info_in["Pre Test Notes"])
         self.pre_notes_edit.grid(row=11, column=0, padx=10, pady=5, sticky=tk.W)
 
         # 'Submit', 'Test', and 'Cancel' buttons
@@ -196,9 +180,7 @@
         exit_frame.grid(row=12, column=0, sticky=tk.W)
 
         if self.chk_audio_function is not None:
-            button = tk.Button(
-                exit_frame, text="Check Audio", command=self.chk_audio_function
-            )
+            button = tk.Button(exit_frame, text="Check Audio", command=self.chk_audio_function)
             button.grid(row=0, column=0, padx=10, pady=10)
 
         button = tk.Button(button_frame, text="Submit", command=self._submit_action)
@@ -210,11 +192,7 @@
         # Run Tkinter window
         self.mainloop()
 
-        if (
-            self.test_info is not None
-            and self.defaults_name is not None
-            and self.write_test_info
-        ):
+        if self.test_info is not None and self.defaults_name is not None and self.write_test_info:
             # --------------------[Print Test Type and Test Notes]----------------------
 
             # Print info to screen

--- conflicted
+++ resolved
@@ -12,583 +12,7 @@
 import pdb
 
 class log_search():
-<<<<<<< HEAD
-	fixedFields=['error','complete','operation','GitHash','logFile','amendedBy','date','Arguments','filename','InputFile','OutputFile']
-
-	# Not hashable
-	__hash__ = None
-	def __init__(self,fname,addendumName=[],LogParseAction='Warn',groupName=[]):
-		
-		self.found=set()
-		self.log=[]
-		self.searchPath=''
-		self.updateMode ='Replace'
-		self.stringSearchMode='OR'
-		self.foundCleared=True
-		self.fieldNames=set()
-		self.groups = set()
-		self.group_files = dict()       
-		if(LogParseAction=='Warn'):
-			msgFcn= lambda m: warnings.warn(RuntimeWarning(m),stacklevel=3)
-		elif(LogParseAction=='Error'):
-			def errMsg(e):
-				raise RuntimeError(e)
-			msgFcn=errMsg
-		elif(LogParseAction == 'Ignore'):
-			def noMsg(m):
-				pass
-			msgFcn = noMsg
-		else:
-			raise ValueError(f"invalid value '{LogParseAction}' for LogParseAction")
-		
-		if(os.path.isdir(fname)):
-			#set searchpath to folder
-			self.searchPath=fname;
-			
-			#list log files in folder
-			filenames=glob.glob(os.path.join(fname,'*.log'))
-			
-			#create full paths
-			filenames=[os.path.join(fname,n) for n in filenames];
-			
-			#look for adendum files
-			adnames=glob.glob(os.path.join(fname,'*.ad-log'))
-			
-			#check if we found any files
-			if(adnames):
-				adnames[:]=[os.path.join(fname,n) for n in adnames]
-				
-			#look for group files
-			groupnames=glob.glob(os.path.join(fname,'*.gr-log'))
-			
-			#check if we found any files
-			if(groupnames):
-				groupnames[:]=[os.path.join(fname,n) for n in groupnames]
-			
-		else:
-			
-			(self.searchPath,_)=os.path.split(fname)
-			
-			#filenames is fname
-			filenames=(fname,)
-			
-			if(addendumName):
-				adnames=(addendumName,)
-			else:
-				adnames=()
-				
-			if(groupName):
-				groupnames=(groupName,)
-			else:
-				groupnames=()
-		
-		#initialize idx
-		idx=-1
-		#-------------------[Log files]----------------------------------------
-		for fn in filenames:
-			with open(fn,'r') as f:
-				
-				#create filename without path
-				(_,short_name)=os.path.split(fn)
-				
-				#init status
-				status='searching'
-				
-				for lc,line in enumerate(f):
-					
-					#strip newlines from line
-					line=line.strip('\r\n')
-					
-					if(line.startswith('>>')):
-						if(not status == 'searching'):
-							msgFcn(f"Start of packet found at line {lc} of {short_name} while in {status} mode")
-						
-						#start of entry found, now we will parse the preamble
-						status='preamble-st';
-					
-					if(status == 'searching'):
-						pass
-					elif(status == 'preamble-st'):
-						
-						#advance index
-						idx+=1;
-						
-						#add new dictionary to list
-						self.log.append({})
-
-						#split string into date and operation
-						parts=line.strip().split(' at ')
-
-						#set date
-						self.log[idx]['date']=datetime.strptime(parts[1],'%d-%b-%Y %H:%M:%S')
-
-						#operation is the first bit
-						op=parts[0]
-						
-						#remove >>'s from the beginning
-						op=op[2:]
-
-						#remove trailing ' started'
-						if(op.endswith(' started')):
-							op=op[:-len(' started')]
-
-						#set operation
-						self.log[idx]['operation']=op
-
-						#flag entry as incomplete
-						self.log[idx]['complete']=False
-
-						#initialize error flag
-						self.log[idx]['error']=False
-
-						#set source file
-						self.log[idx]['logFile']=short_name
-
-						#dummy field for amendments
-						self.log[idx]['amendedBy']=''
-						
-						#initialize groups
-						self.log[idx]['groups']=set()
-
-						#set status to preamble
-						status='preamble'
-					elif(status == 'preamble'):
-
-						#check that the first character is not tab
-						if(line and (not line[0]=='\t')):
-							#check for three equal signs
-							if(not line.startswith('===')):
-								msgFcn(f"Unknown sequence found in preamble at line {lc} of file {short_name} : {repr(line)}")
-								#drop back to search mode
-								status='searching'
-							elif(line.startswith('===End')):
-								#end of entry, go into search mode
-								status='searching'
-								#mark entry as complete
-								self.log[idx]['complete']=True;
-							elif(line == '===Pre-Test Notes==='):
-								status='pre-notes';
-								#create empty pre test notes field
-								self.log[idx]['pre_notes']='';
-							elif(line == '===Post-Test Notes==='):
-								status='post-notes';
-								#create empty post test notes field
-								self.log[idx]['post_notes']='';
-							else:
-								msgFcn(f"Unknown separator found in preamble at line {lc} of file {short_name} : {repr(line)}")
-								#drop back to search mode
-								status='searching'
-						elif(not line):
-							msgFcn(f'Empty line in preamble at line {lc} of file {short_name}');
-						else:
-							#split line on colon
-							lp=line.split(':')
-							#the MATLAB version uses genvarname but we just strip whitespace cause dict doesn't care
-							name=lp[0].strip()
-							#reconstruct the rest of line
-							arg=':'.join(lp[1:])
-
-							#check if key exists in dictionary
-							if(name in self.log[idx].keys()):
-								msgFcn(f"Duplicate field {name} found at line {lc} of file {short_name}")
-							else:
-								self.log[idx][name]=arg
-								#check for arguments
-								if(name=='Arguments'):
-									self.log[idx]['_Arguments']=self._argParse(arg)
-								
-					elif(status == 'pre-notes'):
-						#check that the first character is not tab
-						if(line and line[0]=='\t'):
-							#set sep based on if we have pre_notes
-							sep='\n' if(self.log[idx]['pre_notes']) else ''
-								
-							#add in line, skip leading tab
-							self.log[idx]['pre_notes']+=sep+line.strip()
-						else:
-							#check for three equal signs
-							if(not line.startswith('===')):
-								msgFcn(f"Unknown sequence found at line {lc} of file {short_name} : {repr(line)}")
-								#drop back to search mode
-								status='searching'
-							elif(line.startswith('===End')):
-								#end of entry, go into search mode
-								status='searching';
-								#mark entry as complete
-								self.log[idx]['complete']=True
-							else:
-								if(line == '===Post-Test Notes==='):
-									status='post-notes';
-									#create empty post test notes field
-									self.log[idx]['post_notes']='';
-								elif(line == '===Test-Error Notes==='):
-									status='post-notes';
-									#create empty test error notes field
-									self.log[idx]['error_notes']='';
-									self.log[idx]['error']=True;
-								else:
-									msgFcn('Unknown separator found at line {lc} of file {short_name} : {repr(line)}')
-									#drop back to search mode
-									status='searching';
-					
-					elif(status == 'post-notes'):
-						#check that the first character is a tab
-						if(line and line[0]=='\t'):
-							field='post_notes' if(not self.log[idx]['error']) else 'error_notes'
-
-							#set sep based on if we already have notes
-							sep= '' if(self.log[idx][field]) else '\n'
-
-							#add in line, skip leading tab
-							self.log[idx][field]+=sep+line.strip()						
-						else:
-							#check for three equal signs
-							if(not line.startswith('===')):
-								msgFcn(f"Unknown sequence found at line {lc} of file {short_name} : {repr(line)}")
-								#drop back to search mode
-								status='searching'
-							elif(line.startswith('===End')):
-								#end of entry, go into search mode
-								status='searching'
-								#mark entry as complete
-								self.log[idx]['complete']=True
-							else:
-								msgFcn(f'Unknown separator found at line {lc} of file {short_name} : {repr(line)}')
-								#drop back to search mode
-								status='searching'
-		#-----------------------[Addendum Files]------------------------------
-		for fn in adnames:
-			with open(fn,'r') as f:
-				
-				#create filename without path
-				(_,short_name)=os.path.split(fn)
-				
-				#init status
-				status='searching'
-				
-				for lc,line in enumerate(f):
-					#always check for start of entry
-					if(line.startswith('>>')):
-						#check if we were in search mode
-						if(not status=='searching'):
-							#give error when start found out of sequence
-							raise ValueError(f"Start of addendum found at line {lc} of file {short_name} while in {status} mode")
-
-						#start of entry found, now we will parse the preamble
-						status='preamble-st'
-
-					if(status == 'searching'):
-						pass
-					elif(status == 'preamble-st'):
-					
-						#split string into date and operation
-						parts=line.strip().split(' at ')
-
-						#set date
-						date=datetime.strptime(parts[1],'%d-%b-%Y %H:%M:%S')
-
-						#operation is the first bit
-						op=parts[0]
-						
-						#remove >>'s from the beginning
-						op=op[2:]
-
-						#remove trailing ' started'
-						if(op.endswith(' started')):
-							op=op[:-len(' started')]
-
-						#get index from _logMatch
-						idx=self._logMatch({'date':date,'operation':op});
-
-						if(not idx):
-							raise ValueError(f"no matching entry found for '{line.strip()}' from file {short_name}")
-						elif(len(idx)>1):
-							raise ValueError(f"multiple matching entries found for '{line.strip()}' from file {short_name}")
-
-						#get index from set
-						idx=idx.pop()
-
-						#check if this log entry has been amended
-						if(self.log[idx]['amendedBy']):
-							#indicate which file amended this entry
-							self.log[idx]['amendedBy']=short_name
-						else:
-							ValueError(f"log entry already amended at line {lc} of '{short_name}'")
-
-						#set status to preamble
-						status='preamble';
-					
-					elif(status=='preamble'):
-
-						#check that the first character is not tab
-						if(line and not line[0]=='\t'):
-							#check for end marker
-							if(not line.startswith('<<')):
-								raise ValueError(f"Unknown sequence found in entry at line {lc} of file {short_name} : {line}")
-							else:
-								#end of entry, go into search mode
-								status='searching'
-						else:
-							#split line on colon
-							lp=line.split(':');
-							
-							#the MATLAB version uses genvarname but we just strip whitespace cause dict doesn't care
-							name=lp[0].strip()
-							#reconstruct the rest of line
-							arg=':'.join(lp[1:])
-							
-							#check if field is amendable
-							if(name in self.fixedFields):
-								raise ValueError(f"At line {lc} of file {short_name} : field '{name}' is not amendable")
-
-							#check if field exists in structure
-							if(name in self.log[idx].keys()):
-								self.log[idx][name]=arg
-							else:
-								raise ValueError(f"Invalid field {repr(name)} at line {lc} of {short_name}")
-		#--------------------------[Group Files]------------------------------						
-		for fn in groupnames:
-			
-			with open(fn,'r') as f:
-				
-				#create filename without path
-				(_,short_name)=os.path.split(fn)
-                
-                # Initialize dictionary for this file name
-				self.group_files[short_name] = set()
-				for lc,line in enumerate(f):
-					#remove whitespace
-					line=line.strip()
-
-					#check for blank lines
-					if(not line):
-						continue
-
-					#check for comments
-					if(line[0]=='#'):
-						continue
-						
-					parts=line.split(':')
-					
-					groupNames=parts[0].strip().split(',')
-					
-					
-					members=':'.join(parts[1:]).split(',')
-					
-					for ds in members:
-
-						#set date
-						date=datetime.strptime(ds.strip(),'%d-%b-%Y %H:%M:%S')
-						
-						idx=self._logMatch({'date':date})
-						
-						if(not idx):
-							raise ValueError(f"no matching entry found for '{line.strip()}' from file {short_name}")
-						elif(len(idx)>1):
-							raise ValueError(f"multiple matching entries found for '{line.strip()}' from file {short_name}")
-							
-						for groupName in groupNames:
-							#strip leading and trailing spaces
-							groupName=groupName.strip()
-                            # Store group
-							self.groups.add(groupName)
-							self.group_files[short_name].add(groupName)
-							self.log[list(idx)[0]]['groups'].add(groupName)
-                            self.log[list(idx)[0]]['group_file'].add(short_name)
-		
-		for l in self.log:
-			self.fieldNames.update(l.keys())
-	
-	def _logMatch(self,match):
-		m=set()
-		for n,x in enumerate(self.log):
-			eq=[False]*len(match)
-			for i,k in enumerate(match.keys()):
-				if(k == 'date_before'):
-					eq[i]=match[k]>x['date']
-				elif(k == 'date_after'):
-					eq[i]=match[k]<x['date']
-				else:
-					try:
-						val=x[k]
-					except KeyError:			
-						eq[i]=False
-						#done here, continue
-						continue
-					#check for strings and handle differently
-					if(isinstance(val,str)):
-						if(isinstance(match[k],list)):
-							str_eq=[(re.compile(s).search(val)) is not None for s in match[k]]
-							if(self.stringSearchMode=='AND'):
-								eq[i]=all(str_eq)
-							elif(self.stringSearchMode=='OR'):
-								eq[i]=any(str_eq)
-							elif(self.stringSearchMode=='XOR'):
-								#check if exactly one string matched
-								eq[i]=(1==str_eq.count(True))
-						else:
-							eq[i]=re.compile(match[k]).search(val) is not None
-					elif(isinstance(val,set)):
-						if(isinstance(match[k],set)):
-							eq[i]=match[k].issubset(val)
-						else:
-							eq[i]=match[k] in val
-					else:
-						#fall back to equals comparison
-						eq[i]=(val==match[k])
-			if(all(eq)):
-				m.add(n)
-		return m
-		
-	def _foundUpdate(self,idx):
-		#make idx a set
-		idx=set(idx)
-		if(self.foundCleared):
-			self.found=idx
-		else:
-			if(self.updateMode=='Replace'):
-				self.found=idx;
-			elif(self.updateMode=='AND'):
-				self.found&=idx
-			elif(self.updateMode=='OR'):
-				self.found|=idx
-			elif(self.updateMode=='XOR'):
-				self.found^=idx
-			else:
-				raise ValueError(f"Unknown updateMode '{self.updateMode}'")
-		#clear cleared
-		self.foundCleared=False
-		
-	def Qsearch(self,search_field,search_term):
-		
-		#find matching entries
-		idx=self._logMatch({search_field:search_term})
-		
-		#update found array
-		self._foundUpdate(idx)
-		
-		return idx
-		
-	def MfSearch(self,search):
-		
-		#search must be a dictionary
-		if(not isinstance(search,dict)):
-			raise ValueError("the search argument must be a dictionary")
-		
-		#search for matching log entries
-		idx=self._logMatch(search)
-		
-		#update found array
-		self._foundUpdate(idx)
-		
-		return idx
-		
-	def clear(self):
-		#clear found
-		self.found=set()
-		self.foundCleared=True;
-				
-	def datafilenames(self,ftype='mat'):
-		
-		types=re.compile(r"\.?(?P<csv>csv)|(?P<mat>mat)|(?P<wav>wav)|(?P<sm_mat>sm(?:all)?_mat)|(?P<bad_csv>bad_csv)",re.IGNORECASE)
-		
-		m=types.match(ftype)
-		
-		if(not m):
-			raise ValueError(f"Unknown search type '{ftype}'")
-		
-		if(m.group('mat')):
-			tstFiles={'ext':'.mat','path':'data','singular':True,'exclude':''}
-		elif(m.group('csv')):
-			tstFiles={'ext':'.csv','path':os.path.join('post-processed data','csv'),'singular':False,'exclude':'_BAD.csv'}
-		elif(m.group('bad_csv')):
-			tstFiles={'ext':'_BAD.csv','path':os.path.join('post-processed data','csv'),'singular':False,'exclude':None}
-		elif(m.group('wav')):
-			tstFiles={'ext':'','path':os.path.join('post-processed data','wav'),'singular':True,'exclude':None}
-		elif(m.group('sm_mat')):
-			tstFiles={'ext':'.mat','path':os.path.join('post-processed data','mat'),'singular':True,'exclude':None}
-		else:
-			raise RuntimeError(f"'{ftype}' is an invalid file type")
-			
-		#filenames
-		fn=[]
-		#file indexes
-		fi=[]
-		for idx in self.found:
-			if(self.log[idx]['operation'] == 'Test'):
-				prefix=['capture_']
-				folder=[tstFiles['path']]
-				ext=tstFiles['ext']
-				singular=tstFiles['singular']
-				exclude=tstFiles['exclude']
-			elif(self.log[idx]['operation'] == 'Training'):
-				prefix=['Training_']*2
-				folder=['training','data']
-				ext='.mat'
-				singular=True
-				exclude=None
-			elif(self.log[idx]['operation'] == 'Tx Two Loc Test'):
-				prefix=['Tx_capture','capture']
-				folder=['tx-data']*len(prefix)
-				ext='.mat'
-				singular=True
-				exclude=None
-			elif(self.log[idx]['operation'] == 'Rx Two Loc Test'):
-				prefix=['Rx_capture','capture']
-				folder=['rx-data']*len(prefix)
-				ext='.mat'
-				singular=True
-				exclude=None
-			elif(self.log[idx]['operation'].startswith('Copy')):
-				fn.append(':None')
-				fi.append(idx)
-				continue
-			else:
-				raise ValueError(f"Unknown operation '{self.log[idx]['operation']}'")
-
-			if(not self.log[idx]['complete']):
-				fn.append(':Incomplete')
-				fi.append(idx)
-				continue
-
-			if(self.log[idx]['error']):
-				fn.append(':Error')
-				fi.append(idx)
-				continue
-
-			#get date string in file format
-			date_str=self.log[idx]['date'].strftime('%d-%b-%Y_%H-%M-%S')
-
-			for f,p in zip(folder,prefix):
-
-				foldPath=os.path.join(self.searchPath,f)
-
-				filenames=glob.glob(os.path.join(foldPath,p+'*'+ext))
-
-				match=[f for f in filenames if date_str in f and ((not exclude) or exclude not in f)]
-
-				if(not singular and len(match)>=1):
-					fn+=match
-					fi.append([idx]*len(match))
-					break
-				elif(len(match)>1):
-					print(f"More than one file found matching '{date_str}' in '{f}")
-					fn.append('Multiple')
-					fi.append(idx)
-				elif(len(match)==1):
-					fn.append(match[0])
-					fi.append(idx)
-					break
-			else:
-				fn.append(None)
-				fi.append(idx)
-				warnings.warn(RuntimeWarning(f"No matching files for '{date_str}' in '{foldPath}'"),stacklevel=2)
-
-		return (fn,fi)
-
-	def findFiles(self,locpath,ftype='csv'):
-		"""Get filenames from current log search object.
-=======
+
     """
     Class to parse and search MCV QoE log files
 
@@ -685,7 +109,7 @@
         
         #initialize idx
         idx=-1
-        
+        #-------------------------[Parse log files]----------------------------
         for fn in filenames:
             with open(fn,'r') as f:
                 
@@ -857,7 +281,7 @@
                                 msgFcn(f'Unknown separator found at line {lc} of file {short_name} : {repr(line)}')
                                 #drop back to search mode
                                 status='searching'
-        
+        #-------------------------[Parse addendum files]-----------------------
         for fn in adnames:
             with open(fn,'r') as f:
                 
@@ -947,7 +371,7 @@
                                 self.log[idx][name]=arg
                             else:
                                 raise ValueError(f"Invalid field {repr(name)} at line {lc} of {short_name}")
-                                
+        #-------------------------[Parse Group Files]-------------------------
         for fn in groupnames:
             with open(fn,'r') as f:
                 
@@ -1227,7 +651,6 @@
 
     def findFiles(self,locpath,ftype='csv'):
         """Get filenames from current log search object.
->>>>>>> 544aacd7
         
         Similar to datafilenames, but copies any found files that are in the 
         network search path but missing from the local path into the local 
